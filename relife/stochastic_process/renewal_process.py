from __future__ import annotations

import copy
from dataclasses import dataclass, replace
from typing import TYPE_CHECKING, Callable, Generic, Optional, TypedDict, TypeVar, Union

import numpy as np
from numpy.typing import NDArray
from typing_extensions import override

from relife import ParametricModel
from relife.economic import (
    Discounting,
    ExponentialDiscounting,
    Reward,
)
from relife.lifetime_model import (
    FrozenAgeReplacementModel,
    FrozenLeftTruncatedModel,
    FrozenLifetimeRegression,
    LifetimeDistribution,
)

if TYPE_CHECKING:
    from relife.economic import Reward

M = TypeVar(
    "M",
    bound=Union[LifetimeDistribution, FrozenLifetimeRegression, FrozenAgeReplacementModel, FrozenLeftTruncatedModel],
)
R = TypeVar("R", bound=Reward)


class LifetimeFitArg(TypedDict):
    time: NDArray[np.float64]
    event: NDArray[np.bool_]
    entry: NDArray[np.float64]
    args: tuple[NDArray[np.float64], ...]


class RenewalProcess(ParametricModel, Generic[M]):
    # noinspection PyUnresolvedReferences
    """Renewal process.

    Parameters
    ----------
    lifetime_model : any lifetime distribution or frozen lifetime model
        A lifetime model representing the durations between events.

    first_lifetime_model : any lifetime distribution or frozen lifetime model, optional
        A lifetime model for the first renewal (delayed renewal process). It is None by default

    Attributes
    ----------
    lifetime_model : any lifetime distribution or frozen lifetime model
        A lifetime model representing the durations between events.

    first_lifetime_model : any lifetime distribution or frozen lifetime model, optional
        A lifetime model for the first renewal (delayed renewal process). It is None by default
    nb_params
    params
    params_names
    """

    def __init__(
        self,
        lifetime_model: M,
        first_lifetime_model: Optional[M] = None,
    ):
        super().__init__()

        self.lifetime_model = lifetime_model
        self.first_lifetime_model = first_lifetime_model

    def _make_timeline(self, tf: float, nb_steps: int) -> NDArray[np.float64]:
        # tile is necessary to ensure broadcasting of the operations
        timeline = np.linspace(0, tf, nb_steps, dtype=np.float64)  # (nb_steps,)
        args_nb_assets = getattr(self.lifetime_model, "args_nb_assets", 1)
        if args_nb_assets > 1:
            timeline = np.tile(timeline, (args_nb_assets, 1))
        return timeline  # (nb_steps,) or (m, nb_steps)

    def renewal_function(self, tf: float, nb_steps: int) -> tuple[NDArray[np.float64], NDArray[np.float64]]:
        r"""The renewal function.

        Parameters
        ----------
        tf : float
            Time horizon. The renewal function will be computed up until this calendar time.
        nb_steps : int
            The number of steps used to compute the renewal function.

        Returns
        -------
        tuple of two ndarrays
            A tuple containing the timeline used to compute the renewal function and its corresponding values at each
            step of the timeline.

        Notes
        -----
        The expected total number of renewals is computed  by solving the
        renewal equation:

        .. math::

            m(t) = F_1(t) + \int_0^t m(t-x) \mathrm{d}F(x)

        where:

        - :math:`m` is the renewal function,
        - :math:`F` is the cumulative distribution function of the underlying
          lifetime model,
        - :math:`F_1` is the cumulative distribution function of the underlying
          lifetime model for the fist renewal in the case of a delayed renewal
          process.

        References
        ----------
        .. [1] Rausand, M., Barros, A., & Hoyland, A. (2020). System Reliability
            Theory: Models, Statistical Methods, and Applications. John Wiley &
            Sons.
        """

        timeline = self._make_timeline(tf, nb_steps)  # (nb_steps,) or (1, nb_steps)
        renewal_function = renewal_equation_solver(
            timeline,
            self.lifetime_model,
            self.lifetime_model.cdf if self.first_lifetime_model is None else self.first_lifetime_model.cdf,
        )
        if timeline.ndim == 2:
            return timeline[0, :], renewal_function
        return timeline, renewal_function

    def renewal_density(self, tf: float, nb_steps: int) -> tuple[NDArray[np.float64], NDArray[np.float64]]:
        r"""The renewal density.

        Parameters
        ----------
        tf : float
            Time horizon. The renewal density will be computed up until this calendar time.
        nb_steps : int
            The number of steps used to compute the renewal density.

        Returns
        -------
        tuple of two ndarrays
            A tuple containing the timeline used to compute the renewal density and its corresponding values at each
            step of the timeline.

        Notes
        -----
        The renewal density is the derivative of the renewal function with
        respect to time. It is computed by solving the renewal equation:

        .. math::

            \mu(t) = f_1(t) + \int_0^t \mu(t-x) \mathrm{d}F(x)

        where:

        - :math:`\mu` is the renewal function,
        - :math:`F` is the cumulative distribution function of the underlying
          lifetime model,
        - :math:`f_1` is the probability density function of the underlying
          lifetime model for the fist renewal in the case of a delayed renewal
          process.

        References
        ----------
        .. [1] Rausand, M., Barros, A., & Hoyland, A. (2020). System Reliability
            Theory: Models, Statistical Methods, and Applications. John Wiley &
            Sons.
        """
        timeline = self._make_timeline(tf, nb_steps)  #  (nb_steps,) or (m, nb_steps)
        renewal_density = renewal_equation_solver(
            timeline,
            self.lifetime_model,
            self.lifetime_model.pdf if self.first_lifetime_model is None else self.first_lifetime_model.pdf,
        )
        if timeline.ndim == 2:
            return timeline[0, :], renewal_density
        return timeline, renewal_density

    def sample(
        self,
        tf: float,
        t0: float = 0.0,
        size: int | tuple[int] | tuple[int, int] = 1,
        seed: Optional[int] = None,
    ) -> RenewalProcessSample:
        """Renewal data sampling.

        This function will sample data and encapsulate them in an object.

        Parameters
        ----------
        tf : float
            Time at the end of the observation.
        t0 : float, default 0
            Time at the beginning of the observation.
        size : int or tuple of 2 int
            Size of the sample
        seed : int, optional
            Random seed, by default None.

        """

        from .sample import RenewalProcessIterable

        iterable = RenewalProcessIterable(self, size, (t0, tf), seed=seed)
        struct_array = np.concatenate(tuple(iterable))
        struct_array = np.sort(struct_array, order=("nb_renewal", "asset_id", "sample_id"))
        return RenewalProcessSample(t0, tf, struct_array)

    def generate_lifetime_data(
        self,
        tf: float,
        t0: float = 0.0,
        size: int | tuple[int] | tuple[int, int] = 1,
        seed: Optional[int] = None,
    ) -> LifetimeFitArg:
        """Generate lifetime data

        This function will generate lifetime data that can be used to fit a lifetime model.

        Parameters
        ----------
        tf : float
            Time at the end of the observation.
        t0 : float, default 0
            Time at the beginning of the observation.
        size : int or tuple of 2 int
            Size of the sample
        seed : int, optional
            Random seed, by default None.

        Returns
        -------
        A dict of time, event, entry and args (covariates)

        """
        from .sample import RenewalProcessIterable

        if self.first_lifetime_model is not None and self.first_lifetime_model != self.lifetime_model:
            from relife.lifetime_model import FrozenLeftTruncatedModel

            if (
                isinstance(self.first_lifetime_model, FrozenLeftTruncatedModel)
                and self.first_lifetime_model.unfreeze() == self.lifetime_model
            ):
                pass
            else:
                raise ValueError(
                    f"Calling sample_lifetime_data with lifetime_model different from first_lifetime_model is ambiguous."
                )
        iterable = RenewalProcessIterable(self, size, (t0, tf), seed=seed)
        struct_array = np.concatenate(tuple(iterable))
        struct_array = np.sort(struct_array, order=("nb_renewal", "asset_id", "sample_id"))

        nb_assets = int(np.max(struct_array["asset_id"])) + 1
        args_2d = tuple((np.atleast_2d(arg) for arg in getattr(self.lifetime_model, "frozen_args", ())))
        broadcasted_args = tuple((np.broadcast_to(arg, (nb_assets, arg.shape[-1])) for arg in args_2d))
        tuple_args_arr = tuple((np.take(np.asarray(arg), struct_array["asset_id"]) for arg in broadcasted_args))

        returned_dict = {
            "time": struct_array["time"].copy(),
            "event": struct_array["event"].copy(),
            "entry": struct_array["entry"].copy(),
            "args": tuple_args_arr,
        }
        return returned_dict


class RenewalRewardProcess(RenewalProcess[M], Generic[M, R]):
    # noinspection PyUnresolvedReferences
    """Renewal reward process.

    Parameters
    ----------
    lifetime_model : any lifetime distribution or frozen lifetime model
        A lifetime model representing the durations between events.
    reward : Reward
        A reward object that answers costs or conditional costs given lifetime values
    discounting_rate : float
        The discounting rate value used in the exponential discounting function
    first_lifetime_model : any lifetime distribution or frozen lifetime model, optional
        A lifetime model for the first renewal (delayed renewal process). It is None by default
    reward : Reward
        A reward object for the first renewal

    Attributes
    ----------
    lifetime_model : any lifetime distribution or frozen lifetime model
        A lifetime model representing the durations between events.
    first_lifetime_model : any lifetime distribution or frozen lifetime model, optional
        A lifetime model for the first renewal (delayed renewal process). It is None by default
    reward : Reward
        A reward object that answers costs or conditional costs given lifetime values
    first_reward : Reward
        A reward object for the first renewal. If it is not given at the initialization, it is a copy of reward.
    discounting_rate
    nb_params
    params
    params_names
    """
    def __init__(
        self,
        lifetime_model: M,
        reward: R,
        discounting_rate: float = 0.0,
        first_lifetime_model: Optional[M] = None,
        first_reward: Optional[R] = None,
    ):
        super().__init__(lifetime_model, first_lifetime_model)
        self.reward = reward
        self.first_reward = first_reward if first_reward is not None else copy.deepcopy(reward)
        self.discounting = ExponentialDiscounting(discounting_rate)

    @property
    def discounting_rate(self) -> float:
        """
        The discounting rate value
        """
        return self.discounting.rate

    @discounting_rate.setter
    def discounting_rate(self, value: float) -> None:
        """
        The discounting rate value setter

        Parameters
        ----------
        value : float
            The new discounting rate value to be set
        """
        self.discounting.rate = value

    @override
    def _make_timeline(self, tf: float, nb_steps: int) -> NDArray[np.float64]:
        # tile is necessary to ensure broadcasting of the operations
        timeline = np.linspace(0, tf, nb_steps, dtype=np.float64)  # (nb_steps,)
        args_nb_assets = getattr(self.lifetime_model, "args_nb_assets", 1)  # default 1 for LifetimeDistribution case
        if args_nb_assets > 1:
            timeline = np.tile(timeline, (args_nb_assets, 1))
        elif self.reward.ndim == 2:  # elif because we consider that if m > 1 in frozen_model, in reward it is 1 or m
            timeline = np.tile(timeline, (self.reward.size, 1))
        return timeline  # (nb_steps,) or (m, nb_steps)

    def expected_total_reward(self, tf: float, nb_steps: int) -> tuple[NDArray[np.float64], NDArray[np.float64]]:
        r"""The expected total reward.

        The renewal equation solved to compute the expected reward is:

        .. math::

            z(t) = \int_0^t E[Y | X = x] e^{-\delta x} \mathrm{d}F(x) + \int_0^t z(t-x)
            e^{-\delta x}\mathrm{d}F(x)

        where:

        - :math:`z` is the expected total reward,
        - :math:`F` is the cumulative distribution function of the underlying
          lifetime model,
        - :math:`X` the interarrival random variable,
        - :math:`Y` the associated reward,
        - :math:`D` the exponential discount factor.

        If the renewal reward process is delayed, the expected total reward is
        modified as:

        .. math::

            z_1(t) = \int_0^t E[Y_1 | X_1 = x] e^{-\delta x} \mathrm{d}F_1(x) + \int_0^t
            z(t-x) e^{-\delta x} \mathrm{d}F_1(x)

        where:

        - :math:`z_1` is the expected total reward with delay,
        - :math:`F_1` is the cumulative distribution function of the lifetime
          model for the first renewal,
        - :math:`X_1` the interarrival random variable of the first renewal,
        - :math:`Y_1` the associated reward of the first renewal,

        Parameters
        ----------
        tf : float
            Time horizon. The expected total reward will be computed up until this calendar time.
        nb_steps : int
            The number of steps used to compute the expected total reward.

        Returns
        -------
        tuple of two ndarrays
            A tuple containing the timeline used to compute the expected total reward and its corresponding values at each
            step of the timeline.
        """
        timeline = self._make_timeline(tf, nb_steps)  #  (nb_steps,) or (m, nb_steps)
        z = renewal_equation_solver(
            timeline,
            self.lifetime_model,
            lambda t: self.lifetime_model.ls_integrate(
                lambda x: self.reward.conditional_expectation(x) * self.discounting.factor(x),
                np.zeros_like(t),
                t,
                deg=15,
            ),  # reward partial expectation
            discounting=self.discounting,
        )
        if self.first_lifetime_model is not None:
            z = delayed_renewal_equation_solver(
                timeline,
                z,
                self.first_lifetime_model,
                lambda t: self.first_lifetime_model.ls_integrate(
                    lambda x: self.first_reward.conditional_expectation(x) * self.discounting.factor(x),
                    np.zeros_like(t),
                    t,
                    deg=15,
                ),  # reward partial expectation
                discounting=self.discounting,
            )
        if timeline.ndim == 2:
            return timeline[0, :], z  # (nb_steps,) and (m, nb_steps)
        return timeline, z  # (nb_steps,) and (nb_steps, )

    def asymptotic_expected_total_reward(
        self,
    ) -> NDArray[np.float64]:
        r"""Asymptotic expected total reward.

        The asymptotic expected total reward is:

        .. math::

            z^\infty = \lim_{t\to \infty} z(t) = \dfrac{E\left[Y e^{-\delta X}\right]}{1-E\left[e^{-\delta X}\right]}

        where:

        - :math:`X` the interarrival random variable,
        - :math:`Y` the associated reward,
        - :math:`D` the exponential discount factor.

        If the renewal reward process is delayed, the asymptotic expected total
        reward is modified as:

        .. math::

            z_1^\infty = E\left[Y_1 e^{-\delta X_1}\right] + z^\infty E\left[e^{-\delta X_1}\right]

        where:

        - :math:`X_1` the interarrival random variable of the first renewal,
        - :math:`Y_1` the associated reward of the first renewal,

        Returns
        -------
        ndarray
            The assymptotic expected total reward of the process.
        """
        lf = self.lifetime_model.ls_integrate(lambda x: self.discounting.factor(x), 0.0, np.inf, deg=100) # () or (m, 1)
        if self.discounting_rate == 0.:
            return np.full_like(np.squeeze(lf), np.inf)
        ly = self.lifetime_model.ls_integrate(
            lambda x: self.discounting.factor(x) * self.reward.conditional_expectation(x), 0.0, np.inf, deg=100
        )
        z = ly / (1 - lf)  # () or (m, 1)
        if self.first_lifetime_model is not None:
            lf1 = self.first_lifetime_model.ls_integrate(lambda x: self.discounting.factor(x), 0.0, np.inf, deg=100)
            ly1 = self.first_lifetime_model.ls_integrate(
                lambda x: self.discounting.factor(x) * self.first_reward.conditional_expectation(x), 0.0, np.inf, deg=100
            )
            z = ly1 + z * lf1  # () or (m, 1)
        return np.squeeze(z)  # () or (m,)

    def expected_equivalent_annual_worth(
        self, tf: float, nb_steps: int
    ) -> tuple[NDArray[np.float64], NDArray[np.float64]]:
        """Expected equivalent annual worth.

        Gives the equivalent annual worth of the expected total reward of the
        process at each point of the timeline.

        The equivalent annual worth at time :math:`t` is equal to the expected
        total reward :math:`z` divided by the annuity factor :math:`AF(t)`.

        Parameters
        ----------
        tf : float
            Time horizon. The expected equivalent annual worth will be computed up until this calendar time.
        nb_steps : int
            The number of steps used to compute the expected equivalent annual worth.

        Returns
        -------
        tuple of two ndarrays
            A tuple containing the timeline used to compute the expected equivalent annual worth and its corresponding values at each
            step of the timeline.
        """
        timeline, z = self.expected_total_reward(tf, nb_steps)  # timeline : (nb_steps,) z : (nb_steps,) or (m, nb_steps)
        af = self.discounting.annuity_factor(timeline)  # (nb_steps,)
        if z.ndim == 2 and af.shape != z.shape: # (m, nb_steps)
            af = np.tile(af, (z.shape[0], 1)) # (m, nb_steps)
        q = z / (af + 1e-6)  # # (nb_steps,) or (m, nb_steps) avoid zero division
        if self.first_lifetime_model is not None:
            q0 = self.first_reward.conditional_expectation(0.0) * self.first_lifetime_model.pdf(0.0)
        else:
            q0 = self.reward.conditional_expectation(0.0) * self.lifetime_model.pdf(0.0)
        # q0 : () or (m, 1)
        q0 = np.broadcast_to(q0, af.shape)  # (), (nb_steps,) or (m, nb_steps)
        eeac = np.where(af == 0, q0, q) # (nb_steps,) or (m, nb_steps)
        if timeline.ndim == 2:
            return timeline[0, :], eeac # (nb_steps,) and (m, nb_steps)
        return timeline, eeac # (nb_steps,) and (nb_steps)

    def asymptotic_expected_equivalent_annual_worth(self) -> NDArray[np.float64]:
        """Asymptotic expected equivalent annual worth.

        Returns
        -------
        ndarray
            The assymptotic expected equivalent annual worth
        """
        if self.discounting_rate == 0.0:
<<<<<<< HEAD
            return (
=======
            return np.squeeze(
>>>>>>> 3a4b91a1
                self.lifetime_model.ls_integrate(lambda x: self.reward.conditional_expectation(x), 0.0, np.inf, deg=100)
                / self.lifetime_model.mean()
            )  # () or (m,)
        return np.squeeze(self.discounting_rate * self.asymptotic_expected_total_reward())  # () or (m,)

    @override
    def sample(
        self,
        tf: float,
        t0: float = 0.0,
        size: int | tuple[int] | tuple[int, int] = 1,
        maxsample: int = 1e5,
        seed: Optional[int] = None,
    ) -> RenewalRewardProcessSample:
        from .sample import RenewalProcessIterable

        iterable = RenewalProcessIterable(self, size, (t0, tf), seed=seed)
        struct_array = np.concatenate(tuple(iterable))
        struct_array = np.sort(struct_array, order=("nb_renewal", "asset_id", "sample_id"))
        return RenewalRewardProcessSample(t0, tf, struct_array)


def renewal_equation_solver(
    timeline: NDArray[np.float64],
    lifetime_model: LifetimeDistribution | FrozenLifetimeRegression | FrozenAgeReplacementModel,
    evaluated_func: Callable[[NDArray[np.float64]], NDArray[np.float64]],
    discounting: Optional[Discounting] = None,
) -> NDArray[np.float64]:

    # timeline : (nb_steps,) or (m, nb_steps)
    tm = 0.5 * (timeline[..., 1:] + timeline[..., :-1])  # (nb_steps - 1,) or (m, nb_steps - 1)
    f = lifetime_model.cdf(timeline)  # (nb_steps,) or (m, nb_steps)
    fm = lifetime_model.cdf(tm)  # (nb_steps - 1,) or (m, nb_steps - 1)
    y = evaluated_func(timeline)  # (nb_steps,) or (m, nb_steps)

    if y.shape != f.shape:
        raise ValueError("Invalid shape between model and evaluated_func")

    if discounting is not None:
        d = discounting.factor(timeline)  # (nb_steps,) or (m, nb_steps)
    else:
        d = np.ones_like(f)
    z = np.empty(y.shape)
    u = d * np.insert(f[..., 1:] - fm, 0, 1, axis=-1)
    v = d[..., :-1] * np.insert(np.diff(fm), 0, 1, axis=-1)
    q0 = 1 / (1 - d[..., 0] * fm[..., 0])
    z[..., 0] = y[..., 0]
    z[..., 1] = q0 * (y[..., 1] + z[..., 0] * u[..., 1])
    for n in range(2, f.shape[-1]):
        z[..., n] = q0 * (y[..., n] + z[..., 0] * u[..., n] + np.sum(z[..., 1:n][..., ::-1] * v[..., 1:n], axis=-1))
    return z


def delayed_renewal_equation_solver(
    timeline: NDArray[np.float64],
    z: NDArray[np.float64],
    first_lifetime_model: (
        LifetimeDistribution | FrozenLifetimeRegression | FrozenAgeReplacementModel | FrozenLeftTruncatedModel
    ),
    evaluated_func: Callable[[NDArray[np.float64]], NDArray[np.float64]],
    discounting: Optional[ExponentialDiscounting] = None,
) -> NDArray[np.float64]:
    # timeline : (nb_steps,) or (m, nb_steps)
    tm = 0.5 * (timeline[..., 1:] + timeline[..., :-1])  # (nb_steps - 1,) or (m, nb_steps - 1)
    f1 = first_lifetime_model.cdf(timeline)  # (nb_steps,) or (m, nb_steps)
    f1m = first_lifetime_model.cdf(tm)  # (nb_steps - 1,) or (m, nb_steps - 1)
    y1 = evaluated_func(timeline)  # (nb_steps,) or (m, nb_steps - 1)
    if discounting is not None:
        d = discounting.factor(timeline)  # (nb_steps,) or (m, nb_steps - 1)
    else:
        d = np.ones_like(f1)
    z1 = np.empty(y1.shape)
    u1 = d * np.insert(f1[..., 1:] - f1m, 0, 1, axis=-1)
    v1 = d[..., :-1] * np.insert(np.diff(f1m), 0, 1, axis=-1)
    z1[..., 0] = y1[..., 0]
    z1[..., 1] = y1[..., 1] + z[..., 0] * u1[..., 1] + z[..., 1] * d[..., 0] * f1m[..., 0]
    for n in range(2, f1.shape[-1]):
        z1[..., n] = (
            y1[..., n]
            + z[..., 0] * u1[..., n]
            + z[..., n] * d[..., 0] * f1m[..., 0]
            + np.sum(z[..., 1:n][..., ::-1] * v1[..., 1:n], axis=-1)
        )
    return z1


@dataclass
class CountDataSample:
    t0: float
    tf: float
    struct_array: NDArray[np.void]

    def select(self, sample_id: Optional[int] = None, asset_id: Optional[int] = None) -> CountDataSample:
        mask: NDArray[np.bool_] = np.ones_like(self.struct_array, dtype=np.bool_)
        if sample_id is not None:
            mask = mask & np.isin(self.struct_array["sample_id"], sample_id)
        if asset_id is not None:
            mask = mask & np.isin(self.struct_array["asset_id"], asset_id)
        struct_subarray = self.struct_array[mask].copy()
        return replace(self, t0=self.t0, tf=self.tf, struct_array=struct_subarray)

    @property
    def time(self) -> NDArray[np.float64]:
        return self.struct_array["time"]

    @property
    def timeline(self) -> NDArray[np.float64]:
        return self.struct_array["timeline"]

    @property
    def sample_id(self) -> NDArray[np.uint32]:
        return self.struct_array["sample_id"]

    @property
    def asset_id(self) -> NDArray[np.uint32]:
        return self.struct_array["asset_id"]

    @property
    def nb_renewal(self) -> NDArray[np.uint32]:
        return self.struct_array["nb_renewal"]

    @property
    def event(self) -> NDArray[np.bool_]:
        return self.struct_array["event"]

    @property
    def entry(self) -> NDArray[np.float64]:
        return self.struct_array["entry"]

@dataclass
class RenewalProcessSample(CountDataSample):

    @staticmethod
    def _nb_events(selection: RenewalProcessSample) -> tuple[NDArray[np.float64], NDArray[np.float64]]:
        sort = np.argsort(selection.struct_array["timeline"])
        timeline = selection.struct_array["timeline"][sort]
        counts = np.ones_like(timeline)

        timeline = np.insert(timeline, 0, selection.t0)
        counts = np.insert(counts, 0, 0)
        counts[timeline == selection.tf] = 0
        return timeline, np.cumsum(counts)

    def nb_events(self, sample_id: int, asset_id: int = 0) -> tuple[NDArray[np.float64], NDArray[np.float64]]:
        selection = self.select(sample_id=sample_id, asset_id=asset_id)
        return RenewalProcessSample._nb_events(selection)

    def mean_nb_events(self, asset_id: int = 0) -> tuple[NDArray[np.float64], NDArray[np.float64]]:
        selection = self.select(asset_id=asset_id)
        timeline, counts = RenewalProcessSample._nb_events(selection)
        nb_sample = len(np.unique(selection.struct_array["sample_id"]))
        return timeline, counts / nb_sample


@dataclass
class RenewalRewardProcessSample(RenewalProcessSample):

    @staticmethod
    def _total_rewards(selection: RenewalRewardProcessSample) -> tuple[NDArray[np.float64], NDArray[np.float64]]:
        sort = np.argsort(selection.struct_array["timeline"])
        timeline = selection.struct_array["timeline"][sort]
        reward = selection.struct_array["reward"][sort]

        timeline = np.insert(timeline, 0, selection.t0)
        reward = np.insert(reward, 0, 0)
        reward[timeline == selection.tf] = 0

        return timeline, np.cumsum(reward)

    def total_rewards(self, sample_id: int, asset_id: int = 0) -> tuple[NDArray[np.float64], NDArray[np.float64]]:
        selection = self.select(sample_id=sample_id, asset_id=asset_id)
        return RenewalRewardProcessSample._total_rewards(selection)

    def mean_total_rewards(self, asset_id: int = 0) -> tuple[NDArray[np.float64], NDArray[np.float64]]:
        selection = self.select(asset_id=asset_id)
        timeline, rewards = RenewalRewardProcessSample._nb_events(selection)
        nb_sample = len(np.unique(selection.struct_array["sample_id"]))
        return timeline, rewards / nb_sample<|MERGE_RESOLUTION|>--- conflicted
+++ resolved
@@ -521,11 +521,7 @@
             The assymptotic expected equivalent annual worth
         """
         if self.discounting_rate == 0.0:
-<<<<<<< HEAD
-            return (
-=======
             return np.squeeze(
->>>>>>> 3a4b91a1
                 self.lifetime_model.ls_integrate(lambda x: self.reward.conditional_expectation(x), 0.0, np.inf, deg=100)
                 / self.lifetime_model.mean()
             )  # () or (m,)
